package com.datastax.spark.connector.japi

import com.datastax.driver.core.{ProtocolVersion, Row}
<<<<<<< HEAD
import com.datastax.driver.scala.core.AbstractRow
import com.datastax.driver.scala.types.TypeConverter
import com.datastax.driver.scala.types.TypeConverter.StringConverter
import org.joda.time.DateTime


final class CassandraRow(data: Array[AnyRef], columnNames: Array[String]) extends AbstractRow(data, columnNames) with Serializable {

  private[spark] def this() = this(null, null) // required by Kryo for deserialization :(
  
  /** Converts this row to a Map */
  def toMap: JMap[String, AnyRef] = {
    val map = new JHashMap[String, AnyRef]()
    for (i <- 0 until length) map.put(columnNames(i), data(i))
    map
  }

  /** Generic getter for getting columns of any type.
    * Looks the column up by its index. First column starts at index 0. */
  def get[T <: AnyRef](index: Int, tc: TypeConverter[T]): T =
    _get(index)(tc)

  /** Generic getter for getting columns of any type.
    * Looks the column up by column name. Column names are case-sensitive.*/
  def get[T <: AnyRef](name: String, tc: TypeConverter[T]): T =
    _get(name)(tc)

  /** Generic getter for getting columns of any type.
    * Looks the column up by its index. First column starts at index 0. */
  private def _get[T <: AnyRef](index: Int)(implicit tc: TypeConverter[T]): T =
    tc.convert(data(index))

  /** Generic getter for getting columns of any type.
    * Looks the column up by column name. Column names are case-sensitive.*/
  private def _get[T  <: AnyRef](name: String)(implicit tc: TypeConverter[T]): T =
    tc.convert(data(_indexOfOrThrow(name)))

  /** Equivalent to `getAny` */
  def apply(index: Int): AnyRef = getObject(index)
  def apply(name: String): AnyRef = getObject(name)
  
  /** Returns a column value by index without applying any conversion.
    * The underlying type is the same as the type returned by the low-level Cassandra driver. */
  def getObject(index: Int) = _get[Object](index)
  def getObject(name: String) = _get[Object](name)

  /** Returns a `bool` column value. Besides working with `bool` Cassandra type, it can also read
    * numbers and strings. Non-zero numbers are converted to `true`, zero is converted to `false`.
    * Strings are converted using `String#toBoolean` method.*/
  def getBoolean(index: Int) = _get[JBoolean](index)
  def getBoolean(name: String) = _get[JBoolean](name)

  def getByte(index: Int) = _get[JByte](index)
  def getByte(name: String) = _get[JByte](name)

  def getShort(index: Int) = _get[JShort](index)
  def getShort(name: String) = _get[JShort](name)

  /** Returns a column value as a 32-bit integer number.
    * Besides working with `int` Cassandra type, it can also read
    * other integer numbers as `bigint` or `varint` and strings.
    * The string must represent a valid integer number.
    * The number must be within 32-bit integer range or the `TypeConversionException` will be thrown.*/
  def getInt(index: Int) = _get[Integer](index)
  def getInt(name: String) = _get[Integer](name)

  /** Returns a column value as a 64-bit integer number.
    * Recommended to use with `bigint` and `counter` CQL types
    * It can also read other column types as `int`, `varint`, `timestamp` and `string`.
    * The string must represent a valid integer number.
    * The number must be within 64-bit integer range or [[com.datastax.driver.scala.types.TypeConversionException]]
    * will be thrown. When used with timestamps, returns a number of milliseconds since epoch.*/
  def getLong(index: Int) = _get[JLong](index)
  def getLong(name: String) = _get[JLong](name)

  /** Returns a column value as Float.
    * Recommended to use with `float` CQL type.
    * This method can be also used to read a `double` or `decimal` column, with some loss of precision.*/
  def getFloat(index: Int) = _get[JFloat](index)
  def getFloat(name: String) = _get[JFloat](name)

  /** Returns a column value as Double.
    * Recommended to use with `float` and `double` CQL types.
    * This method can be also used to read a `decimal` column, with some loss of precision.*/
  def getDouble(index: Int) = _get[JDouble](index)
  def getDouble(name: String) = _get[JDouble](name)

  /** Returns the column value converted to a `String` acceptable by CQL.
    * All data types that have human readable text representations can be converted.
    * Note, this is not the same as calling `getAny(index).toString` which works differently e.g. for dates.*/
  def getString(index: Int) = _get[String](index)
  def getString(name: String) = _get[String](name)

  /** Returns a `blob` column value as ByteBuffer.
    * This method is not suitable for reading other types of columns.
    * Columns of type `blob` can be also read as Array[Byte] with the generic `get` method. */
  def getBytes(index: Int) = _get[ByteBuffer](index)
  def getBytes(name: String) = _get[ByteBuffer](name)

  /** Returns a `timestamp` or `timeuuid` column value as `java.util.Date`.
    * To convert a timestamp to one of other supported date types, use the generic `get` method,
    * for example:
    * {{{
    *   row.get[java.sql.Date](0)
    * }}}*/
  def getDate(index: Int) = _get[Date](index)
  def getDate(name: String) = _get[Date](name)

  /** Returns a `timestamp` or `timeuuid` column value as `org.joda.time.DateTime`. */
  def getDateTime(index: Int) = _get[DateTime](index)
  def getDateTime(name: String) = _get[DateTime](name)

  /** Returns a `varint` column value.
    * Can be used with all other integer types as well as
    * with strings containing a valid integer number of arbitrary size. */
  def getVarInt(index: Int) = _get[BigInteger](index)
  def getVarInt(name: String) = _get[BigInteger](name)

  /** Returns a `decimal` column value.
    * Can be used with all other floating point types as well as
    * with strings containing a valid floating point number of arbitrary precision. */
  def getDecimal(index: Int) = _get[JBigDecimal](index)
  def getDecimal(name: String) = _get[JBigDecimal](name)

  /** Returns an `uuid` column value.
    * Can be used to read a string containing a valid UUID.*/
  def getUUID(index: Int) = _get[UUID](index)
  def getUUID(name: String) = _get[UUID](name)

  /** Returns an `inet` column value.
    * Can be used to read a string containing a valid
    * Internet address, given either as a host name or IP address.*/
  def getInet(index: Int) = _get[InetAddress](index)
  def getInet(name: String) = _get[InetAddress](name)

  /** Reads a `list` column value and returns it as Scala `Vector`.
    * A null list is converted to an empty collection.
    * Items of the list are converted to the given type.
    * This method can be also used to read `set` and `map` column types.
    * For `map`, the list items are converted to key-value pairs.*/
  def getList(index: Int) = _get[JList[AnyRef]](index)
  def getList(name: String) = _get[JList[AnyRef]](name)

  def getList[T](index: Int)(implicit converter: TypeConverter[T]) = _get[JList[T]](index)
  def getList[T](name: String)(implicit converter: TypeConverter[T]) = _get[JList[T]](name)

  /** Reads a `set` column value.
    * A null set is converted to an empty collection.
    * Items of the set are converted to the given type.
    * This method can be also used to read `list` and `map` column types.
    * For `map`, the set items are converted to key-value pairs. */
  def getSet(index: Int) = _get[JSet[AnyRef]](index)
  def getSet(name: String) = _get[JSet[AnyRef]](name)
=======
import com.datastax.spark.connector.AbstractGettableData
>>>>>>> e8c4dc83

final class CassandraRow(val columnNames: IndexedSeq[String], val columnValues: IndexedSeq[AnyRef])
  extends JavaGettableData with Serializable {

  private[spark] def this() = this(null: IndexedSeq[String], null) // required by Kryo for deserialization :(

  def this(columnNames: Array[String], columnValues: Array[AnyRef]) =
    this(columnNames.toIndexedSeq, columnValues.toIndexedSeq)

  protected def fieldNames = columnNames
  protected def fieldValues = columnValues

  def iterator = columnValues.iterator
  override def toString = "CassandraRow" + dataAsString
}


object CassandraRow {

  /** Deserializes first n columns from the given `Row` and returns them as
    * a `CassandraRow` object. The number of columns retrieved is determined by the length
    * of the columnNames argument. The columnNames argument is used as metadata for
    * the newly created `CassandraRow`, but it is not used to fetch data from
    * the input `Row` in order to improve performance. Fetching column values by name is much
    * slower than fetching by index. */
  def fromJavaDriverRow(row: Row, columnNames: Array[String])(implicit protocolVersion: ProtocolVersion): CassandraRow = {
    val data = new Array[Object](columnNames.length)
    for (i <- 0 until columnNames.length)
      data(i) = AbstractGettableData.get(row, i)
    new CassandraRow(columnNames, data)
  }

  /** Creates a CassandraRow object from a map with keys denoting column names and
    * values denoting column values. */
  def fromMap(map: Map[String, Any]): CassandraRow = {
    val (columnNames, values) = map.unzip
    new CassandraRow(columnNames.toArray, values.map(_.asInstanceOf[AnyRef]).toArray)
  }

}<|MERGE_RESOLUTION|>--- conflicted
+++ resolved
@@ -1,163 +1,7 @@
 package com.datastax.spark.connector.japi
 
 import com.datastax.driver.core.{ProtocolVersion, Row}
-<<<<<<< HEAD
-import com.datastax.driver.scala.core.AbstractRow
-import com.datastax.driver.scala.types.TypeConverter
-import com.datastax.driver.scala.types.TypeConverter.StringConverter
-import org.joda.time.DateTime
-
-
-final class CassandraRow(data: Array[AnyRef], columnNames: Array[String]) extends AbstractRow(data, columnNames) with Serializable {
-
-  private[spark] def this() = this(null, null) // required by Kryo for deserialization :(
-  
-  /** Converts this row to a Map */
-  def toMap: JMap[String, AnyRef] = {
-    val map = new JHashMap[String, AnyRef]()
-    for (i <- 0 until length) map.put(columnNames(i), data(i))
-    map
-  }
-
-  /** Generic getter for getting columns of any type.
-    * Looks the column up by its index. First column starts at index 0. */
-  def get[T <: AnyRef](index: Int, tc: TypeConverter[T]): T =
-    _get(index)(tc)
-
-  /** Generic getter for getting columns of any type.
-    * Looks the column up by column name. Column names are case-sensitive.*/
-  def get[T <: AnyRef](name: String, tc: TypeConverter[T]): T =
-    _get(name)(tc)
-
-  /** Generic getter for getting columns of any type.
-    * Looks the column up by its index. First column starts at index 0. */
-  private def _get[T <: AnyRef](index: Int)(implicit tc: TypeConverter[T]): T =
-    tc.convert(data(index))
-
-  /** Generic getter for getting columns of any type.
-    * Looks the column up by column name. Column names are case-sensitive.*/
-  private def _get[T  <: AnyRef](name: String)(implicit tc: TypeConverter[T]): T =
-    tc.convert(data(_indexOfOrThrow(name)))
-
-  /** Equivalent to `getAny` */
-  def apply(index: Int): AnyRef = getObject(index)
-  def apply(name: String): AnyRef = getObject(name)
-  
-  /** Returns a column value by index without applying any conversion.
-    * The underlying type is the same as the type returned by the low-level Cassandra driver. */
-  def getObject(index: Int) = _get[Object](index)
-  def getObject(name: String) = _get[Object](name)
-
-  /** Returns a `bool` column value. Besides working with `bool` Cassandra type, it can also read
-    * numbers and strings. Non-zero numbers are converted to `true`, zero is converted to `false`.
-    * Strings are converted using `String#toBoolean` method.*/
-  def getBoolean(index: Int) = _get[JBoolean](index)
-  def getBoolean(name: String) = _get[JBoolean](name)
-
-  def getByte(index: Int) = _get[JByte](index)
-  def getByte(name: String) = _get[JByte](name)
-
-  def getShort(index: Int) = _get[JShort](index)
-  def getShort(name: String) = _get[JShort](name)
-
-  /** Returns a column value as a 32-bit integer number.
-    * Besides working with `int` Cassandra type, it can also read
-    * other integer numbers as `bigint` or `varint` and strings.
-    * The string must represent a valid integer number.
-    * The number must be within 32-bit integer range or the `TypeConversionException` will be thrown.*/
-  def getInt(index: Int) = _get[Integer](index)
-  def getInt(name: String) = _get[Integer](name)
-
-  /** Returns a column value as a 64-bit integer number.
-    * Recommended to use with `bigint` and `counter` CQL types
-    * It can also read other column types as `int`, `varint`, `timestamp` and `string`.
-    * The string must represent a valid integer number.
-    * The number must be within 64-bit integer range or [[com.datastax.driver.scala.types.TypeConversionException]]
-    * will be thrown. When used with timestamps, returns a number of milliseconds since epoch.*/
-  def getLong(index: Int) = _get[JLong](index)
-  def getLong(name: String) = _get[JLong](name)
-
-  /** Returns a column value as Float.
-    * Recommended to use with `float` CQL type.
-    * This method can be also used to read a `double` or `decimal` column, with some loss of precision.*/
-  def getFloat(index: Int) = _get[JFloat](index)
-  def getFloat(name: String) = _get[JFloat](name)
-
-  /** Returns a column value as Double.
-    * Recommended to use with `float` and `double` CQL types.
-    * This method can be also used to read a `decimal` column, with some loss of precision.*/
-  def getDouble(index: Int) = _get[JDouble](index)
-  def getDouble(name: String) = _get[JDouble](name)
-
-  /** Returns the column value converted to a `String` acceptable by CQL.
-    * All data types that have human readable text representations can be converted.
-    * Note, this is not the same as calling `getAny(index).toString` which works differently e.g. for dates.*/
-  def getString(index: Int) = _get[String](index)
-  def getString(name: String) = _get[String](name)
-
-  /** Returns a `blob` column value as ByteBuffer.
-    * This method is not suitable for reading other types of columns.
-    * Columns of type `blob` can be also read as Array[Byte] with the generic `get` method. */
-  def getBytes(index: Int) = _get[ByteBuffer](index)
-  def getBytes(name: String) = _get[ByteBuffer](name)
-
-  /** Returns a `timestamp` or `timeuuid` column value as `java.util.Date`.
-    * To convert a timestamp to one of other supported date types, use the generic `get` method,
-    * for example:
-    * {{{
-    *   row.get[java.sql.Date](0)
-    * }}}*/
-  def getDate(index: Int) = _get[Date](index)
-  def getDate(name: String) = _get[Date](name)
-
-  /** Returns a `timestamp` or `timeuuid` column value as `org.joda.time.DateTime`. */
-  def getDateTime(index: Int) = _get[DateTime](index)
-  def getDateTime(name: String) = _get[DateTime](name)
-
-  /** Returns a `varint` column value.
-    * Can be used with all other integer types as well as
-    * with strings containing a valid integer number of arbitrary size. */
-  def getVarInt(index: Int) = _get[BigInteger](index)
-  def getVarInt(name: String) = _get[BigInteger](name)
-
-  /** Returns a `decimal` column value.
-    * Can be used with all other floating point types as well as
-    * with strings containing a valid floating point number of arbitrary precision. */
-  def getDecimal(index: Int) = _get[JBigDecimal](index)
-  def getDecimal(name: String) = _get[JBigDecimal](name)
-
-  /** Returns an `uuid` column value.
-    * Can be used to read a string containing a valid UUID.*/
-  def getUUID(index: Int) = _get[UUID](index)
-  def getUUID(name: String) = _get[UUID](name)
-
-  /** Returns an `inet` column value.
-    * Can be used to read a string containing a valid
-    * Internet address, given either as a host name or IP address.*/
-  def getInet(index: Int) = _get[InetAddress](index)
-  def getInet(name: String) = _get[InetAddress](name)
-
-  /** Reads a `list` column value and returns it as Scala `Vector`.
-    * A null list is converted to an empty collection.
-    * Items of the list are converted to the given type.
-    * This method can be also used to read `set` and `map` column types.
-    * For `map`, the list items are converted to key-value pairs.*/
-  def getList(index: Int) = _get[JList[AnyRef]](index)
-  def getList(name: String) = _get[JList[AnyRef]](name)
-
-  def getList[T](index: Int)(implicit converter: TypeConverter[T]) = _get[JList[T]](index)
-  def getList[T](name: String)(implicit converter: TypeConverter[T]) = _get[JList[T]](name)
-
-  /** Reads a `set` column value.
-    * A null set is converted to an empty collection.
-    * Items of the set are converted to the given type.
-    * This method can be also used to read `list` and `map` column types.
-    * For `map`, the set items are converted to key-value pairs. */
-  def getSet(index: Int) = _get[JSet[AnyRef]](index)
-  def getSet(name: String) = _get[JSet[AnyRef]](name)
-=======
-import com.datastax.spark.connector.AbstractGettableData
->>>>>>> e8c4dc83
+import com.datastax.driver.scala.core.AbstractGettableData
 
 final class CassandraRow(val columnNames: IndexedSeq[String], val columnValues: IndexedSeq[AnyRef])
   extends JavaGettableData with Serializable {
